<<<<<<< HEAD
=======
﻿using Common.Logging;
using Newtonsoft.Json;
using Newtonsoft.Json.Linq;
using System;
using System.Collections.Generic;
using System.IO;
using System.Linq;
using System.Text;
using System.Threading;
using System.Threading.Tasks;
using Ipfs.CoreApi;
using System.Globalization;

>>>>>>> 2ebe0c3c
namespace Ipfs.Api
{
    using System;
    using System.IO;
    using System.Threading;
    using System.Threading.Tasks;
    using Ipfs.CoreApi;
    using Newtonsoft.Json.Linq;

    internal class DagApi : IDagApi
    {
        private IpfsClient ipfs;

        internal DagApi(IpfsClient ipfs)
        {
            this.ipfs = ipfs;
        }

        public Task<JObject> GetAsync(Cid id, CancellationToken cancel = default(CancellationToken)) => throw new NotImplementedException();

<<<<<<< HEAD
        public Task<JToken> GetAsync(string path, CancellationToken cancel = default(CancellationToken)) => throw new NotImplementedException();

        public Task<T> GetAsync<T>(Cid id, CancellationToken cancel = default(CancellationToken)) => throw new NotImplementedException();

        public Task<Cid> PutAsync(JObject data, string contentType = "cbor", string multiHash = "sha2-256", bool pin = true, CancellationToken cancel = default(CancellationToken)) => throw new NotImplementedException();

        public Task<Cid> PutAsync(Stream data, string contentType = "cbor", string multiHash = "sha2-256", bool pin = true, CancellationToken cancel = default(CancellationToken)) => throw new NotImplementedException();

        public Task<Cid> PutAsync(object data, string contentType = "cbor", string multiHash = "sha2-256", bool pin = true, CancellationToken cancel = default(CancellationToken)) => throw new NotImplementedException();
=======
        public async Task<Cid> PutAsync(
            JObject data,
            string contentType = "cbor",
            string multiHash = MultiHash.DefaultAlgorithmName,
            bool pin = true,
            CancellationToken cancel = default(CancellationToken))
        {
            using (var ms = new MemoryStream())
            {
                using (var sw = new StreamWriter(ms, new UTF8Encoding(false), 4096, true) { AutoFlush = true })
                using (var jw = new JsonTextWriter(sw))
                {
                    var serializer = new JsonSerializer
                    {
                        Culture = CultureInfo.InvariantCulture
                    };
                    serializer.Serialize(jw, data);
                }
                ms.Position = 0;
                return await PutAsync(ms, contentType, multiHash, pin, cancel);
            }
        }

        public async Task<Cid> PutAsync(object data, string contentType = "cbor", string multiHash = "sha2-256", bool pin = true, CancellationToken cancel = default(CancellationToken))
        {
            using (var ms = new MemoryStream(
                Encoding.UTF8.GetBytes(JsonConvert.SerializeObject(data)),
                false))
            {
                return await PutAsync(ms, contentType, multiHash, pin, cancel);
            }
        }

        public async Task<Cid> PutAsync(
            Stream data,
            string contentType = "cbor",
            string multiHash = "sha2-256",
            bool pin = true,
            CancellationToken cancel = default(CancellationToken))
        {
            var json = await ipfs.UploadAsync("dag/put", cancel,
                data, null,
                $"format={contentType}",
                $"pin={pin.ToString().ToLowerInvariant()}",
                $"hash={multiHash}");
            var result = JObject.Parse(json);
            return (Cid)(string)result["Cid"]["/"];
        }

        public async Task<JObject> GetAsync(
            Cid id, 
            CancellationToken cancel = default(CancellationToken))
        {
            var json = await ipfs.DoCommandAsync("dag/get", cancel, id);
            return JObject.Parse(json);
        }


        public async Task<JToken> GetAsync(
            string path, 
            CancellationToken cancel = default(CancellationToken))
        {
            var json = await ipfs.DoCommandAsync("dag/get", cancel, path);
            return JToken.Parse(json);
        }

        public async Task<T> GetAsync<T>(Cid id, CancellationToken cancel = default(CancellationToken))
        {
            var json = await ipfs.DoCommandAsync("dag/get", cancel, id);
            return JsonConvert.DeserializeObject<T>(json);
        }
>>>>>>> 2ebe0c3c
    }
}<|MERGE_RESOLUTION|>--- conflicted
+++ resolved
@@ -1,5 +1,3 @@
-<<<<<<< HEAD
-=======
 ﻿using Common.Logging;
 using Newtonsoft.Json;
 using Newtonsoft.Json.Linq;
@@ -13,38 +11,19 @@
 using Ipfs.CoreApi;
 using System.Globalization;
 
->>>>>>> 2ebe0c3c
 namespace Ipfs.Api
 {
-    using System;
-    using System.IO;
-    using System.Threading;
-    using System.Threading.Tasks;
-    using Ipfs.CoreApi;
-    using Newtonsoft.Json.Linq;
 
-    internal class DagApi : IDagApi
+    class DagApi : IDagApi
     {
-        private IpfsClient ipfs;
+        IpfsClient ipfs;
 
         internal DagApi(IpfsClient ipfs)
         {
             this.ipfs = ipfs;
         }
 
-        public Task<JObject> GetAsync(Cid id, CancellationToken cancel = default(CancellationToken)) => throw new NotImplementedException();
 
-<<<<<<< HEAD
-        public Task<JToken> GetAsync(string path, CancellationToken cancel = default(CancellationToken)) => throw new NotImplementedException();
-
-        public Task<T> GetAsync<T>(Cid id, CancellationToken cancel = default(CancellationToken)) => throw new NotImplementedException();
-
-        public Task<Cid> PutAsync(JObject data, string contentType = "cbor", string multiHash = "sha2-256", bool pin = true, CancellationToken cancel = default(CancellationToken)) => throw new NotImplementedException();
-
-        public Task<Cid> PutAsync(Stream data, string contentType = "cbor", string multiHash = "sha2-256", bool pin = true, CancellationToken cancel = default(CancellationToken)) => throw new NotImplementedException();
-
-        public Task<Cid> PutAsync(object data, string contentType = "cbor", string multiHash = "sha2-256", bool pin = true, CancellationToken cancel = default(CancellationToken)) => throw new NotImplementedException();
-=======
         public async Task<Cid> PutAsync(
             JObject data,
             string contentType = "cbor",
@@ -116,6 +95,5 @@
             var json = await ipfs.DoCommandAsync("dag/get", cancel, id);
             return JsonConvert.DeserializeObject<T>(json);
         }
->>>>>>> 2ebe0c3c
     }
 }